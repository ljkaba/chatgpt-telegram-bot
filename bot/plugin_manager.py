--- conflicted
+++ resolved
@@ -16,16 +16,6 @@
     def __init__(self, config):
         enabled_plugins = config.get('plugins', [])
         plugin_mapping = {
-<<<<<<< HEAD
-            'wolfram': WolframAlphaPlugin(),
-            'weather': WeatherPlugin(),
-            'crypto': CryptoPlugin(),
-            'web_search': WebSearchPlugin(),
-            'spotify': SpotifyPlugin(),
-            'translate': TranslatePlugin(),
-            'image_search': ImageSearchPlugin(),
-            'worldtimeapi': WorldTimeApiPlugin(),
-=======
             'wolfram': WolframAlphaPlugin,
             'weather': WeatherPlugin,
             'crypto': CryptoPlugin,
@@ -33,7 +23,7 @@
             'spotify': SpotifyPlugin,
             'translate': TranslatePlugin,
             'image_search': ImageSearchPlugin,
->>>>>>> 50281488
+            'worldtimeapi': WorldTimeApiPlugin,
         }
         self.plugins = [plugin_mapping[plugin]() for plugin in enabled_plugins if plugin in plugin_mapping]
 
